// -*-c++-*---------------------------------------------------------------------------------------
// Copyright 2023 Bernd Pfrommer <bernd.pfrommer@gmail.com>
//
// Licensed under the Apache License, Version 2.0 (the "License");
// you may not use this file except in compliance with the License.
// You may obtain a copy of the License at
//
//     http://www.apache.org/licenses/LICENSE-2.0
//
// Unless required by applicable law or agreed to in writing, software
// distributed under the License is distributed on an "AS IS" BASIS,
// WITHOUT WARRANTIES OR CONDITIONS OF ANY KIND, either express or implied.
// See the License for the specific language governing permissions and
// limitations under the License.

#include "ffmpeg_image_transport/ffmpeg_subscriber.hpp"

#include <functional>
#include <unordered_map>

#include "ffmpeg_image_transport/safe_param.hpp"

using namespace std::placeholders;

namespace ffmpeg_image_transport
{
static const char nsc[] = "ffmpeg_image_transport.map.";
<<<<<<< HEAD
// default mappings
static const std::unordered_map<std::string, std::string> defaultMap{
  {{"h264_nvenc", "h264"},
   {"libx264", "h264"},
   {"libx265", "hevc"},
   {"hevc_qsv", "hevc"},
   {"h264_qsv", "h264"},
   {"hevc_nvenc", "hevc_cuvid"},
   {"h264_nvmpi", "h264"}}};
=======
>>>>>>> 75460ee4

FFMPEGSubscriber::FFMPEGSubscriber() : logger_(rclcpp::get_logger("FFMPEGSubscriber")) {}

FFMPEGSubscriber::~FFMPEGSubscriber() {}

void FFMPEGSubscriber::frameReady(const ImageConstPtr & img, bool) const { (*userCallback_)(img); }

#ifdef IMAGE_TRANSPORT_API_V1
void FFMPEGSubscriber::subscribeImpl(
  rclcpp::Node * node, const std::string & base_topic, const Callback & callback,
  rmw_qos_profile_t custom_qos)
{
  initialize(node);
  FFMPEGSubscriberPlugin::subscribeImpl(node, base_topic, callback, custom_qos);
}
#else
void FFMPEGSubscriber::subscribeImpl(
  rclcpp::Node * node, const std::string & base_topic, const Callback & callback,
  rmw_qos_profile_t custom_qos, rclcpp::SubscriptionOptions opt)
{
  initialize(node);
#ifdef IMAGE_TRANSPORT_API_V2
  (void)opt;  // to suppress compiler warning
  FFMPEGSubscriberPlugin::subscribeImpl(node, base_topic, callback, custom_qos);
#else
  FFMPEGSubscriberPlugin::subscribeImpl(node, base_topic, callback, custom_qos, opt);
#endif
}
#endif

void FFMPEGSubscriber::initialize(rclcpp::Node * node)
{
  node_ = node;

  // create parameters from default map
  for (const auto & kv : FFMPEGDecoder::getDefaultEncoderToDecoderMap()) {
    const std::string key = std::string(nsc) + kv.first;
    if (!node_->has_parameter(key)) {
      (void)node_->declare_parameter<std::string>(key, kv.second);
    }
  }
  const std::string ns(nsc);
  const bool mp = get_safe_param<bool>(node_, ns + "measure_performance", false);
  decoder_.setMeasurePerformance(mp);
}

void FFMPEGSubscriber::internalCallback(const FFMPEGPacketConstPtr & msg, const Callback & user_cb)
{
  if (!decoder_.isInitialized()) {
    if (msg->flags == 0) {
      return;  // wait for key frame!
    }
    if (msg->encoding.empty()) {
      RCLCPP_ERROR_STREAM(logger_, "no encoding provided!");
      return;
    }
    userCallback_ = &user_cb;
    const std::string decoder = get_safe_param<std::string>(node_, nsc + msg->encoding, "");
    if (decoder.empty()) {
      RCLCPP_ERROR_STREAM(logger_, "no valid decoder found for encoding: " << msg->encoding);
      return;
    }
    if (!decoder_.initialize(
          msg, std::bind(&FFMPEGSubscriber::frameReady, this, _1, _2), decoder)) {
      RCLCPP_ERROR_STREAM(logger_, "cannot initialize decoder!");
      return;
    }
  }
  decoder_.decodePacket(msg);
}
}  // namespace ffmpeg_image_transport<|MERGE_RESOLUTION|>--- conflicted
+++ resolved
@@ -25,18 +25,6 @@
 namespace ffmpeg_image_transport
 {
 static const char nsc[] = "ffmpeg_image_transport.map.";
-<<<<<<< HEAD
-// default mappings
-static const std::unordered_map<std::string, std::string> defaultMap{
-  {{"h264_nvenc", "h264"},
-   {"libx264", "h264"},
-   {"libx265", "hevc"},
-   {"hevc_qsv", "hevc"},
-   {"h264_qsv", "h264"},
-   {"hevc_nvenc", "hevc_cuvid"},
-   {"h264_nvmpi", "h264"}}};
-=======
->>>>>>> 75460ee4
 
 FFMPEGSubscriber::FFMPEGSubscriber() : logger_(rclcpp::get_logger("FFMPEGSubscriber")) {}
 
